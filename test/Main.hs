{-# LANGUAGE OverloadedStrings #-}

-- |
-- Module      : Main
-- Copyright   : (c) 2014-2020 Brendan Hay <brendan.g.hay@gmail.com>
-- License     : This Source Code Form is subject to the terms of
--               the Mozilla Public License, v. 2.0.
--               A copy of the MPL can be found in the LICENSE file or
--               you can obtain it at http://mozilla.org/MPL/2.0/.
-- Maintainer  : Brendan Hay <brendan.g.hay@gmail.com>
-- Stability   : experimental
-- Portability : non-portable (GHC extensions)
module Main (main) where

import qualified Data.List as List
import Data.SemVer (Version)
import qualified Data.SemVer as SemVer
import Data.SemVer.Constraint (Constraint, satisfies)
import qualified Data.SemVer.Constraint as SemVer.Constraint
import Data.Text (Text)
import qualified Data.Text as Text
import Test.Tasty
import Test.Tasty.HUnit

main :: IO ()
main =
  defaultMain $
    testGroup
      "tests"
      [ testGroup
          "serialisation"
          [ testGroup
              "isomorphisms"
              [ iso "0.0.0",
                iso "1.0.0",
                iso "1.0.0-alpha",
                iso "1.0.0-alpha.1",
                iso "1.0.1",
                iso "1.1.0",
                iso "2.0.0",
                iso "2.1.0",
                iso "2.1.1",
                iso "1.2.3+sha.2ac",
                iso "1.2.3-beta.1+sha.exp.dc2"
              ]
          ],
        testGroup
          "precedence"
          [ testCase "0.0.0 < 1.0.0 < 1.0.1 < 1.1.0" $
              [sv000, sv100, sv101, sv110] @=? List.sort [sv101, sv110, sv100, sv000],
            testCase "1.0.0 < 2.0.0" $
              true (sv100 < sv200),
            testCase "1.0.0-alpha < 1.0.0" $
              true (sv100alpha < sv100),
            testCase "1.0.0-alpha < 1.0.0-alpha.1" $
              true (sv100alpha < sv100alpha1),
            testCase "1.2.3-beta.1+sha.exp.dc2 < 1.2.3+sha.2ac" $
              true (sv123beta1shaexpdc2 < sv123sha2ac)
          ],
        testGroup
          "equality"
          [ testCase "0.0.0 == 0.0.0" $
              sv000 @=? sv000,
            testCase "compare 0.0.0 0.0.0 == EQ" $
              (sv000 `compare` sv000) @=? EQ,
            testCase "1.2.3 /= 1.2.3+sha.2ac" $
              (sv123 /= sv123sha2ac) @=? True,
            testCase "compare 1.2.3 1.2.3+sha.2ac == EQ" $
              (sv123 `compare` sv123sha2ac) @=? EQ
          ],
        testGroup
          "constraint parsing and printing"
<<<<<<< HEAD
          (((\c -> testCase ("round-trip parsing " <> Text.unpack c)
                (SemVer.Constraint.toText <$> SemVer.Constraint.fromText c
                  @?= Right c
                )
            ) <$>
            [ ">=1.2.3"
            , ">1.2.3"
            , "<1.2.4"
            , "=1.2.4"
            , ">1.0.0 <2.0.0"
            , "<2.0.0 || >3.0.0"
            , ">1.0.0 <2.0.0 || =3.0.0"
            , "=3.0.0 || <2.0.0 >1.0.0"
            , ">=1.0.0-alpha"
            , ">=1.0.0"
            , ">=1.0.0-alpha"
            , ">=1.0.0-alpha"
            , ">=2.0.0-alpha"
            ]
          ) <>
          [ testCase "always uses the = sign" $
              (SemVer.Constraint.toText <$> SemVer.Constraint.fromText "1.0.0"
                @?= Right "=1.0.0"
              )
          ]),
=======
          ( ( ( \c ->
                  testCase
                    ("round-trip parsing " <> Text.unpack c)
                    ( SemVer.Constraint.toText <$> SemVer.Constraint.fromText c
                        @?= Right c
                    )
              )
                <$> [ ">=1.2.3",
                      ">1.2.3",
                      "<1.2.4",
                      "=1.2.4",
                      ">1.0.0 <2.0.0",
                      "<2.0.0 || >3.0.0",
                      ">1.0.0 <2.0.0 || =3.0.0",
                      "=3.0.0 || <2.0.0 >1.0.0",
                      ">=1.0.0-alpha",
                      ">=1.0.0",
                      ">=1.0.0-alpha",
                      ">=1.0.0-alpha",
                      ">=2.0.0-alpha"
                    ]
            )
              <> [ testCase "always uses the = sign" $
                     ( SemVer.Constraint.toText <$> SemVer.Constraint.fromText "1.0.0"
                         @?= Right "=1.0.0"
                     )
                 ]
              <> [ -- these tests are taken from the node-semver mostly verbatim:
                   -- https://github.com/npm/node-semver/blob/e79ac3a450e8bb504e78b8159e3efc70895699b8/test/fixtures/range-parse.js
                   --
                   -- Some of the tests have been modified to have equivalent
                   -- right hand sides however, due to differences in how we
                   -- pretty print / to account for the fact that we don't
                   -- normalize constraints before printing.
                   testGroup "node-semver package parsing test cases" $
                     let desugarsTo c result =
                           testCase (Text.unpack c <> " => " <> Text.unpack result) $
                             SemVer.Constraint.toText <$> SemVer.Constraint.fromText c
                               @?= Right result
                         failsToParse c =
                           testCase (Text.unpack c <> " fails to parse") $
                             case SemVer.Constraint.toText <$> SemVer.Constraint.fromText c of
                               Left _ -> pure ()
                               Right r -> error $ "expected parse failure but got: " <> Text.unpack r
                      in [ "1.0.0 - 2.0.0" `desugarsTo` ">=1.0.0 <=2.0.0",
                           "1 - 2" `desugarsTo` ">=1.0.0 <3.0.0",
                           "1.0 - 2.0" `desugarsTo` ">=1.0.0 <2.1.0",
                           ">=*" `desugarsTo` ">=0.0.0",
                           "*" `desugarsTo` "*",
                           -- in node-semver this parses to *; we don't do this
                           -- due to weird edge-cases
                           failsToParse "",
                           ">=1.0.0" `desugarsTo` ">=1.0.0",
                           ">1.0.0" `desugarsTo` ">1.0.0",
                           "<=2.0.0" `desugarsTo` "<=2.0.0",
                           "1" `desugarsTo` ">=1.0.0 <2.0.0",
                           "<=2.0.0" `desugarsTo` "<=2.0.0",
                           "<=2.0.0" `desugarsTo` "<=2.0.0",
                           "<2.0.0" `desugarsTo` "<2.0.0",
                           "<2.0.0" `desugarsTo` "<2.0.0",
                           ">= 1.0.0" `desugarsTo` ">=1.0.0",
                           ">=  1.0.0" `desugarsTo` ">=1.0.0",
                           ">=   1.0.0" `desugarsTo` ">=1.0.0",
                           "> 1.0.0" `desugarsTo` ">1.0.0",
                           ">  1.0.0" `desugarsTo` ">1.0.0",
                           "<=   2.0.0" `desugarsTo` "<=2.0.0",
                           "<= 2.0.0" `desugarsTo` "<=2.0.0",
                           "<=  2.0.0" `desugarsTo` "<=2.0.0",
                           "<    2.0.0" `desugarsTo` "<2.0.0",
                           "<\t2.0.0" `desugarsTo` "<2.0.0",
                           ">=0.1.97" `desugarsTo` ">=0.1.97",
                           ">=0.1.97" `desugarsTo` ">=0.1.97",
                           "0.1.20 || 1.2.4" `desugarsTo` "=0.1.20 || =1.2.4",
                           ">=0.2.3 || <0.0.1" `desugarsTo` ">=0.2.3 || <0.0.1",
                           ">=0.2.3 || <0.0.1" `desugarsTo` ">=0.2.3 || <0.0.1",
                           ">=0.2.3 || <0.0.1" `desugarsTo` ">=0.2.3 || <0.0.1",
                           -- in node-semver this parses to *; we don't due this
                           -- due to weird edge cases
                           failsToParse "||",
                           "2.x.x" `desugarsTo` ">=2.0.0 <3.0.0",
                           "1.2.x" `desugarsTo` ">=1.2.0 <1.3.0",
                           "1.2.x || 2.x" `desugarsTo` ">=1.2.0 <1.3.0 || >=2.0.0 <3.0.0",
                           "x" `desugarsTo` "*",
                           "2.*.*" `desugarsTo` ">=2.0.0 <3.0.0",
                           "1.2.*" `desugarsTo` ">=1.2.0 <1.3.0",
                           "1.2.* || 2.*" `desugarsTo` ">=1.2.0 <1.3.0 || >=2.0.0 <3.0.0",
                           "*" `desugarsTo` "*",
                           "2" `desugarsTo` ">=2.0.0 <3.0.0",
                           "2.3" `desugarsTo` ">=2.3.0 <2.4.0",
                           "~2.4" `desugarsTo` ">=2.4.0 <2.5.0",
                           "~2.4" `desugarsTo` ">=2.4.0 <2.5.0",
                           -- node-semver allows this to mean ">=3.2.1 <3.3.0"
                           -- but we disallow it because the interpretation of
                           -- that kind of syntax isn't well defined
                           failsToParse "~>3.2.1",
                           "~1" `desugarsTo` ">=1.0.0 <2.0.0",
                           -- node-semver allows these to mean ">=1.0.0 <2.0.0"
                           -- but we disallow it because the interpretation of
                           -- that kind of syntax isn't well defined
                           failsToParse "~>1",
                           failsToParse "~> 1",
                           "~1.0" `desugarsTo` ">=1.0.0 <1.1.0",
                           "~ 1.0" `desugarsTo` ">=1.0.0 <1.1.0",
                           "^0" `desugarsTo` ">=0.0.0 <1.0.0",
                           "^ 1" `desugarsTo` ">=1.0.0 <2.0.0",
                           "^0.1" `desugarsTo` ">=0.1.0 <0.2.0",
                           "^1.0" `desugarsTo` ">=1.0.0 <2.0.0",
                           "^1.2" `desugarsTo` ">=1.2.0 <2.0.0",
                           "^0.0.1" `desugarsTo` ">=0.0.1 <0.0.2",
                           "^0.0.1-beta" `desugarsTo` ">=0.0.1-beta <0.0.2",
                           "^0.1.2" `desugarsTo` ">=0.1.2 <0.2.0",
                           "^1.2.3" `desugarsTo` ">=1.2.3 <2.0.0",
                           "^1.2.3-beta.4" `desugarsTo` ">=1.2.3-beta.4 <2.0.0",
                           "<1" `desugarsTo` "<1.0.0",
                           "< 1" `desugarsTo` "<1.0.0",
                           ">=1" `desugarsTo` ">=1.0.0",
                           ">= 1" `desugarsTo` ">=1.0.0",
                           "<1.2" `desugarsTo` "<1.2.0",
                           "< 1.2" `desugarsTo` "<1.2.0",
                           "1" `desugarsTo` ">=1.0.0 <2.0.0",
                           -- node-semver rejects this but we accepted it with
                           -- the previous parser, so we accept it in the new
                           -- parser too
                           ">01.02.03" `desugarsTo` ">1.2.3",
                           failsToParse "~1.2.3beta",
                           "^ 1.2 ^ 1" `desugarsTo` ">=1.2.0 <2.0.0 >=1.0.0 <2.0.0",
                           "1.2 - 3.4.5" `desugarsTo` ">=1.2.0 <=3.4.5",
                           "1.2.3 - 3.4" `desugarsTo` ">=1.2.3 <3.5.0",
                           "1.2 - 3.4" `desugarsTo` ">=1.2.0 <3.5.0",
                           ">1" `desugarsTo` ">=2.0.0",
                           ">1.2" `desugarsTo` ">=1.3.0",
                           ">X" `desugarsTo` "<0.0.0",
                           "<X" `desugarsTo` "<0.0.0",
                           "<x <* || >* 2.x" `desugarsTo` "<0.0.0 <0.0.0 || <0.0.0 >=2.0.0 <3.0.0",
                           ">x 2.x || * || <x" `desugarsTo` "<0.0.0 >=2.0.0 <3.0.0 || * || <0.0.0",
                           -- below here are some extra tests not included in the
                           -- original node-semver test suite
                           "1.1.1-alpha.1 - 1.1.2-alpha.2"
                             `desugarsTo` ">=1.1.1-alpha.1 <=1.1.2-alpha.2",
                           "<=1.1.1-alpha.1" `desugarsTo` "<=1.1.1-alpha.1"
                         ]
                 ]
          ),
>>>>>>> 78b04983
        testGroup
          "constraint satisfaction"
          [ testGroup
              "basic satisfaction"
              [ testCase "1.2.3 `satisfies` >=1.2.3" $
                  true (sv123 `satisfies` sc ">=1.2.3"),
                testCase "not $ 1.2.3 `satisfies` >1.2.3" $
                  false (sv123 `satisfies` sc ">1.2.3"),
                testCase "1.2.3 `satisfies` <1.2.4" $
                  true (sv123 `satisfies` sc "<1.2.4"),
                testCase "not $ 1.2.3 `satisfies` =1.2.4" $
                  false (sv123 `satisfies` sc "=1.2.4")
              ],
            testGroup
              "composite satisfaction"
              [ testCase "1.2.3 `satisfies` >1.0.0 <2.0.0" $
                  true (sv123 `satisfies` sc ">1.0.0 <2.0.0"),
                testCase "1.2.3 `satisfies` <2.0.0 || >3.0.0" $
                  true (sv123 `satisfies` sc "<2.0.0 || >3.0.0"),
                testCase "1.2.3 `satisfies` >1.0.0 <2.0.0 || 3.0.0" $
                  true (sv123 `satisfies` sc ">1.0.0 <2.0.0 || 3.0.0"),
                testCase "1.2.3 `satisfies` 3.0.0 || <2.0.0 >1.0.0" $
                  true (sv123 `satisfies` sc "3.0.0 || <2.0.0 >1.0.0")
              ],
            testGroup
              "prerelease handling"
              [ testCase "prerelease versions satisfy if triple is same" $
                  true (sv100alpha `satisfies` sc ">=1.0.0-alpha"),
                testCase "prerelease versions don't satisfy if spec doesn't contain prerelease tag on same triple" $
                  false (sv100alpha `satisfies` sc ">=1.0.0"),
                testCase "prerelease versions don't satisfy if spec doesn't contain prerelease tag on same triple" $
                  false (sv "3.0.0-alpha" `satisfies` sc ">=1.0.0-alpha"),
                testCase "prerelease versions do not require tag to be the same to satisfy" $
                  true (sv "1.0.0-beta" `satisfies` sc ">=1.0.0-alpha"),
                testCase "regular versions can satisfy prerelease constraints" $
                  true (sv "3.0.0" `satisfies` sc ">=2.0.0-alpha")
              ]
          ]
      ]

iso :: Text -> TestTree
iso t = testCase (Text.unpack t) (Right t @=? (SemVer.toText <$> SemVer.fromText t))

true :: Bool -> Assertion
true = (True @=?)

false :: Bool -> Assertion
false = (False @=?)

sv000, sv100, sv100alpha, sv100alpha1, sv101 :: Version
sv110, sv200, sv123, sv123sha2ac, sv123beta1shaexpdc2 :: Version
sv000 = SemVer.initial
sv100 = sv "1.0.0"
sv100alpha = sv "1.0.0-alpha"
sv100alpha1 = sv "1.0.0-alpha.1"
sv101 = sv "1.0.1"

sv110 = sv "1.1.0"

sv200 = sv "2.0.0"

sv123 = sv "1.2.3"

sv123sha2ac = sv "1.2.3+sha.2ac"

sv123beta1shaexpdc2 = sv "1.2.3-beta.1+sha.exp.dc2"

sv :: Text -> Version
sv t =
  case SemVer.fromText t of
    Left e -> error e
    Right x -> x

sc :: Text -> Constraint
sc t =
  case SemVer.Constraint.fromText t of
    Left e -> error e
    Right x -> x<|MERGE_RESOLUTION|>--- conflicted
+++ resolved
@@ -70,33 +70,6 @@
           ],
         testGroup
           "constraint parsing and printing"
-<<<<<<< HEAD
-          (((\c -> testCase ("round-trip parsing " <> Text.unpack c)
-                (SemVer.Constraint.toText <$> SemVer.Constraint.fromText c
-                  @?= Right c
-                )
-            ) <$>
-            [ ">=1.2.3"
-            , ">1.2.3"
-            , "<1.2.4"
-            , "=1.2.4"
-            , ">1.0.0 <2.0.0"
-            , "<2.0.0 || >3.0.0"
-            , ">1.0.0 <2.0.0 || =3.0.0"
-            , "=3.0.0 || <2.0.0 >1.0.0"
-            , ">=1.0.0-alpha"
-            , ">=1.0.0"
-            , ">=1.0.0-alpha"
-            , ">=1.0.0-alpha"
-            , ">=2.0.0-alpha"
-            ]
-          ) <>
-          [ testCase "always uses the = sign" $
-              (SemVer.Constraint.toText <$> SemVer.Constraint.fromText "1.0.0"
-                @?= Right "=1.0.0"
-              )
-          ]),
-=======
           ( ( ( \c ->
                   testCase
                     ("round-trip parsing " <> Text.unpack c)
@@ -240,7 +213,6 @@
                          ]
                  ]
           ),
->>>>>>> 78b04983
         testGroup
           "constraint satisfaction"
           [ testGroup
